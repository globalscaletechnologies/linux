--- conflicted
+++ resolved
@@ -612,11 +612,8 @@
 
 SND_SOC_DAPM_SUPPLY("MICBIAS2", WM8993_POWER_MANAGEMENT_1, 5, 0, NULL, 0),
 SND_SOC_DAPM_SUPPLY("MICBIAS1", WM8993_POWER_MANAGEMENT_1, 4, 0, NULL, 0),
-<<<<<<< HEAD
-=======
 
 SND_SOC_DAPM_SUPPLY("LINEOUT_VMID_BUF", WM8993_ANTIPOP1, 7, 0, NULL, 0),
->>>>>>> c16fa4f2
 
 SND_SOC_DAPM_MIXER("IN1L PGA", WM8993_POWER_MANAGEMENT_2, 6, 0,
 		   in1l_pga, ARRAY_SIZE(in1l_pga)),
