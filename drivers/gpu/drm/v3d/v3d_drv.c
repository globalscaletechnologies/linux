// SPDX-License-Identifier: GPL-2.0+
/* Copyright (C) 2014-2018 Broadcom */

/**
 * DOC: Broadcom V3D Graphics Driver
 *
 * This driver supports the Broadcom V3D 3.3 and 4.1 OpenGL ES GPUs.
 * For V3D 2.x support, see the VC4 driver.
 *
 * Currently only single-core rendering using the binner and renderer,
 * along with TFU (texture formatting unit) rendering is supported.
 * V3D 4.x's CSD (compute shader dispatch) is not yet supported.
 */

#include <linux/clk.h>
#include <linux/device.h>
#include <linux/io.h>
#include <linux/module.h>
#include <linux/of_platform.h>
#include <linux/platform_device.h>
#include <linux/pm_runtime.h>
#include <linux/reset.h>
#include <drm/drm_fb_cma_helper.h>
#include <drm/drm_fb_helper.h>

#include "uapi/drm/v3d_drm.h"
#include "v3d_drv.h"
#include "v3d_regs.h"

#define DRIVER_NAME "v3d"
#define DRIVER_DESC "Broadcom V3D graphics"
#define DRIVER_DATE "20180419"
#define DRIVER_MAJOR 1
#define DRIVER_MINOR 0
#define DRIVER_PATCHLEVEL 0

#ifdef CONFIG_PM
static int v3d_runtime_suspend(struct device *dev)
{
	struct drm_device *drm = dev_get_drvdata(dev);
	struct v3d_dev *v3d = to_v3d_dev(drm);

	v3d_irq_disable(v3d);

	clk_disable_unprepare(v3d->clk);

	return 0;
}

static int v3d_runtime_resume(struct device *dev)
{
	struct drm_device *drm = dev_get_drvdata(dev);
	struct v3d_dev *v3d = to_v3d_dev(drm);
	int ret;

	ret = clk_prepare_enable(v3d->clk);
	if (ret != 0)
		return ret;

	/* XXX: VPM base */

	v3d_mmu_set_page_table(v3d);
	v3d_irq_enable(v3d);

	return 0;
}
#endif

static const struct dev_pm_ops v3d_v3d_pm_ops = {
	SET_RUNTIME_PM_OPS(v3d_runtime_suspend, v3d_runtime_resume, NULL)
};

static int v3d_get_param_ioctl(struct drm_device *dev, void *data,
			       struct drm_file *file_priv)
{
	struct v3d_dev *v3d = to_v3d_dev(dev);
	struct drm_v3d_get_param *args = data;
	int ret;
	static const u32 reg_map[] = {
		[DRM_V3D_PARAM_V3D_UIFCFG] = V3D_HUB_UIFCFG,
		[DRM_V3D_PARAM_V3D_HUB_IDENT1] = V3D_HUB_IDENT1,
		[DRM_V3D_PARAM_V3D_HUB_IDENT2] = V3D_HUB_IDENT2,
		[DRM_V3D_PARAM_V3D_HUB_IDENT3] = V3D_HUB_IDENT3,
		[DRM_V3D_PARAM_V3D_CORE0_IDENT0] = V3D_CTL_IDENT0,
		[DRM_V3D_PARAM_V3D_CORE0_IDENT1] = V3D_CTL_IDENT1,
		[DRM_V3D_PARAM_V3D_CORE0_IDENT2] = V3D_CTL_IDENT2,
	};

	if (args->pad != 0)
		return -EINVAL;

	/* Note that DRM_V3D_PARAM_V3D_CORE0_IDENT0 is 0, so we need
	 * to explicitly allow it in the "the register in our
	 * parameter map" check.
	 */
	if (args->param < ARRAY_SIZE(reg_map) &&
	    (reg_map[args->param] ||
	     args->param == DRM_V3D_PARAM_V3D_CORE0_IDENT0)) {
		u32 offset = reg_map[args->param];

		if (args->value != 0)
			return -EINVAL;

		ret = pm_runtime_get_sync(v3d->dev);
		if (ret < 0)
			return ret;
		if (args->param >= DRM_V3D_PARAM_V3D_CORE0_IDENT0 &&
		    args->param <= DRM_V3D_PARAM_V3D_CORE0_IDENT2) {
			args->value = V3D_CORE_READ(0, offset);
		} else {
			args->value = V3D_READ(offset);
		}
		pm_runtime_mark_last_busy(v3d->dev);
		pm_runtime_put_autosuspend(v3d->dev);
		return 0;
	}


	switch (args->param) {
	case DRM_V3D_PARAM_SUPPORTS_TFU:
		args->value = 1;
		return 0;
	default:
		DRM_DEBUG("Unknown parameter %d\n", args->param);
		return -EINVAL;
	}
}

static int
v3d_open(struct drm_device *dev, struct drm_file *file)
{
	struct v3d_dev *v3d = to_v3d_dev(dev);
	struct v3d_file_priv *v3d_priv;
	struct drm_sched_rq *rq;
	int i;

	v3d_priv = kzalloc(sizeof(*v3d_priv), GFP_KERNEL);
	if (!v3d_priv)
		return -ENOMEM;

	v3d_priv->v3d = v3d;

	for (i = 0; i < V3D_MAX_QUEUES; i++) {
		rq = &v3d->queue[i].sched.sched_rq[DRM_SCHED_PRIORITY_NORMAL];
		drm_sched_entity_init(&v3d_priv->sched_entity[i], &rq, 1, NULL);
	}

	file->driver_priv = v3d_priv;

	return 0;
}

static void
v3d_postclose(struct drm_device *dev, struct drm_file *file)
{
	struct v3d_file_priv *v3d_priv = file->driver_priv;
	enum v3d_queue q;

	for (q = 0; q < V3D_MAX_QUEUES; q++) {
		drm_sched_entity_destroy(&v3d_priv->sched_entity[q]);
	}

	kfree(v3d_priv);
}

DEFINE_DRM_GEM_SHMEM_FOPS(v3d_drm_fops);

/* DRM_AUTH is required on SUBMIT_CL for now, while we don't have GMP
 * protection between clients.  Note that render nodes would be be
 * able to submit CLs that could access BOs from clients authenticated
 * with the master node.  The TFU doesn't use the GMP, so it would
 * need to stay DRM_AUTH until we do buffer size/offset validation.
 */
static const struct drm_ioctl_desc v3d_drm_ioctls[] = {
	DRM_IOCTL_DEF_DRV(V3D_SUBMIT_CL, v3d_submit_cl_ioctl, DRM_RENDER_ALLOW | DRM_AUTH),
	DRM_IOCTL_DEF_DRV(V3D_WAIT_BO, v3d_wait_bo_ioctl, DRM_RENDER_ALLOW),
	DRM_IOCTL_DEF_DRV(V3D_CREATE_BO, v3d_create_bo_ioctl, DRM_RENDER_ALLOW),
	DRM_IOCTL_DEF_DRV(V3D_MMAP_BO, v3d_mmap_bo_ioctl, DRM_RENDER_ALLOW),
	DRM_IOCTL_DEF_DRV(V3D_GET_PARAM, v3d_get_param_ioctl, DRM_RENDER_ALLOW),
	DRM_IOCTL_DEF_DRV(V3D_GET_BO_OFFSET, v3d_get_bo_offset_ioctl, DRM_RENDER_ALLOW),
	DRM_IOCTL_DEF_DRV(V3D_SUBMIT_TFU, v3d_submit_tfu_ioctl, DRM_RENDER_ALLOW | DRM_AUTH),
<<<<<<< HEAD
};

static const struct vm_operations_struct v3d_vm_ops = {
	.fault = v3d_gem_fault,
	.open = drm_gem_vm_open,
	.close = drm_gem_vm_close,
=======
>>>>>>> 0ecfebd2
};

static struct drm_driver v3d_drm_driver = {
	.driver_features = (DRIVER_GEM |
			    DRIVER_RENDER |
			    DRIVER_PRIME |
			    DRIVER_SYNCOBJ),

	.open = v3d_open,
	.postclose = v3d_postclose,

#if defined(CONFIG_DEBUG_FS)
	.debugfs_init = v3d_debugfs_init,
#endif

	.gem_create_object = v3d_create_object,
	.prime_handle_to_fd = drm_gem_prime_handle_to_fd,
	.prime_fd_to_handle = drm_gem_prime_fd_to_handle,
	.gem_prime_import_sg_table = v3d_prime_import_sg_table,
	.gem_prime_mmap = drm_gem_prime_mmap,

	.ioctls = v3d_drm_ioctls,
	.num_ioctls = ARRAY_SIZE(v3d_drm_ioctls),
	.fops = &v3d_drm_fops,

	.name = DRIVER_NAME,
	.desc = DRIVER_DESC,
	.date = DRIVER_DATE,
	.major = DRIVER_MAJOR,
	.minor = DRIVER_MINOR,
	.patchlevel = DRIVER_PATCHLEVEL,
};

static const struct of_device_id v3d_of_match[] = {
	{ .compatible = "brcm,7268-v3d" },
	{ .compatible = "brcm,7278-v3d" },
	{},
};
MODULE_DEVICE_TABLE(of, v3d_of_match);

static int
map_regs(struct v3d_dev *v3d, void __iomem **regs, const char *name)
{
	struct resource *res =
		platform_get_resource_byname(v3d->pdev, IORESOURCE_MEM, name);

	*regs = devm_ioremap_resource(v3d->dev, res);
	return PTR_ERR_OR_ZERO(*regs);
}

static int v3d_platform_drm_probe(struct platform_device *pdev)
{
	struct device *dev = &pdev->dev;
	struct drm_device *drm;
	struct v3d_dev *v3d;
	int ret;
	u32 ident1;

	dev->coherent_dma_mask = DMA_BIT_MASK(36);

	v3d = kzalloc(sizeof(*v3d), GFP_KERNEL);
	if (!v3d)
		return -ENOMEM;
	v3d->dev = dev;
	v3d->pdev = pdev;
	drm = &v3d->drm;

	ret = map_regs(v3d, &v3d->hub_regs, "hub");
	if (ret)
		goto dev_free;

	ret = map_regs(v3d, &v3d->core_regs[0], "core0");
	if (ret)
		goto dev_free;

	ident1 = V3D_READ(V3D_HUB_IDENT1);
	v3d->ver = (V3D_GET_FIELD(ident1, V3D_HUB_IDENT1_TVER) * 10 +
		    V3D_GET_FIELD(ident1, V3D_HUB_IDENT1_REV));
	v3d->cores = V3D_GET_FIELD(ident1, V3D_HUB_IDENT1_NCORES);
	WARN_ON(v3d->cores > 1); /* multicore not yet implemented */

	v3d->reset = devm_reset_control_get_exclusive(dev, NULL);
	if (IS_ERR(v3d->reset)) {
		ret = PTR_ERR(v3d->reset);

		if (ret == -EPROBE_DEFER)
			goto dev_free;

		v3d->reset = NULL;
		ret = map_regs(v3d, &v3d->bridge_regs, "bridge");
		if (ret) {
			dev_err(dev,
				"Failed to get reset control or bridge regs\n");
			goto dev_free;
		}
	}

	if (v3d->ver < 41) {
		ret = map_regs(v3d, &v3d->gca_regs, "gca");
		if (ret)
			goto dev_free;
	}

	v3d->mmu_scratch = dma_alloc_wc(dev, 4096, &v3d->mmu_scratch_paddr,
					GFP_KERNEL | __GFP_NOWARN | __GFP_ZERO);
	if (!v3d->mmu_scratch) {
		dev_err(dev, "Failed to allocate MMU scratch page\n");
		ret = -ENOMEM;
		goto dev_free;
	}

	pm_runtime_use_autosuspend(dev);
	pm_runtime_set_autosuspend_delay(dev, 50);
	pm_runtime_enable(dev);

	ret = drm_dev_init(&v3d->drm, &v3d_drm_driver, dev);
	if (ret)
		goto dma_free;

	platform_set_drvdata(pdev, drm);
	drm->dev_private = v3d;

	ret = v3d_gem_init(drm);
	if (ret)
		goto dev_destroy;

	ret = v3d_irq_init(v3d);
	if (ret)
		goto gem_destroy;

	ret = drm_dev_register(drm, 0);
	if (ret)
		goto irq_disable;

	return 0;

irq_disable:
	v3d_irq_disable(v3d);
gem_destroy:
	v3d_gem_destroy(drm);
dev_destroy:
	drm_dev_put(drm);
dma_free:
	dma_free_wc(dev, 4096, v3d->mmu_scratch, v3d->mmu_scratch_paddr);
dev_free:
	kfree(v3d);
	return ret;
}

static int v3d_platform_drm_remove(struct platform_device *pdev)
{
	struct drm_device *drm = platform_get_drvdata(pdev);
	struct v3d_dev *v3d = to_v3d_dev(drm);

	drm_dev_unregister(drm);

	v3d_gem_destroy(drm);

	drm_dev_put(drm);

	dma_free_wc(v3d->dev, 4096, v3d->mmu_scratch, v3d->mmu_scratch_paddr);

	return 0;
}

static struct platform_driver v3d_platform_driver = {
	.probe		= v3d_platform_drm_probe,
	.remove		= v3d_platform_drm_remove,
	.driver		= {
		.name	= "v3d",
		.of_match_table = v3d_of_match,
	},
};

static int __init v3d_drm_register(void)
{
	return platform_driver_register(&v3d_platform_driver);
}

static void __exit v3d_drm_unregister(void)
{
	platform_driver_unregister(&v3d_platform_driver);
}

module_init(v3d_drm_register);
module_exit(v3d_drm_unregister);

MODULE_ALIAS("platform:v3d-drm");
MODULE_DESCRIPTION("Broadcom V3D DRM Driver");
MODULE_AUTHOR("Eric Anholt <eric@anholt.net>");
MODULE_LICENSE("GPL v2");<|MERGE_RESOLUTION|>--- conflicted
+++ resolved
@@ -179,15 +179,6 @@
 	DRM_IOCTL_DEF_DRV(V3D_GET_PARAM, v3d_get_param_ioctl, DRM_RENDER_ALLOW),
 	DRM_IOCTL_DEF_DRV(V3D_GET_BO_OFFSET, v3d_get_bo_offset_ioctl, DRM_RENDER_ALLOW),
 	DRM_IOCTL_DEF_DRV(V3D_SUBMIT_TFU, v3d_submit_tfu_ioctl, DRM_RENDER_ALLOW | DRM_AUTH),
-<<<<<<< HEAD
-};
-
-static const struct vm_operations_struct v3d_vm_ops = {
-	.fault = v3d_gem_fault,
-	.open = drm_gem_vm_open,
-	.close = drm_gem_vm_close,
-=======
->>>>>>> 0ecfebd2
 };
 
 static struct drm_driver v3d_drm_driver = {
