--- conflicted
+++ resolved
@@ -137,11 +137,7 @@
 	u16 vport_num, esw_owner_vhca_id;
 	struct netlink_ext_ack *extack;
 	int ifindex = upper->ifindex;
-<<<<<<< HEAD
-	int err;
-=======
 	int err = 0;
->>>>>>> 318a54c0
 
 	if (!netif_is_bridge_master(upper))
 		return 0;
@@ -248,11 +244,7 @@
 	struct netlink_ext_ack *extack = switchdev_notifier_info_to_extack(&port_attr_info->info);
 	const struct switchdev_attr *attr = port_attr_info->attr;
 	u16 vport_num, esw_owner_vhca_id;
-<<<<<<< HEAD
-	int err;
-=======
 	int err = 0;
->>>>>>> 318a54c0
 
 	if (!mlx5_esw_bridge_lower_rep_vport_num_vhca_id_get(dev, br_offloads->esw, &vport_num,
 							     &esw_owner_vhca_id))
