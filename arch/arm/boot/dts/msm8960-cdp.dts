--- conflicted
+++ resolved
@@ -26,8 +26,6 @@
 		cpu-offset = <0x80000>;
 	};
 
-<<<<<<< HEAD
-=======
 	msmgpio: gpio@fd510000 {
 		compatible = "qcom,msm-gpio";
 		gpio-controller;
@@ -39,7 +37,6 @@
 		reg = <0xfd510000 0x4000>;
 	};
 
->>>>>>> 0ee8090c
 	serial@16440000 {
 		compatible = "qcom,msm-hsuart", "qcom,msm-uart";
 		reg = <0x16440000 0x1000>,
