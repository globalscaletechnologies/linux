/* SPDX-License-Identifier: GPL-2.0 */
/*
 * Ftrace header.  For implementation details beyond the random comments
 * scattered below, see: Documentation/trace/ftrace-design.rst
 */

#ifndef _LINUX_FTRACE_H
#define _LINUX_FTRACE_H

#include <linux/trace_clock.h>
#include <linux/kallsyms.h>
#include <linux/linkage.h>
#include <linux/bitops.h>
#include <linux/ptrace.h>
#include <linux/ktime.h>
#include <linux/sched.h>
#include <linux/types.h>
#include <linux/init.h>
#include <linux/fs.h>

#include <asm/ftrace.h>

/*
 * If the arch supports passing the variable contents of
 * function_trace_op as the third parameter back from the
 * mcount call, then the arch should define this as 1.
 */
#ifndef ARCH_SUPPORTS_FTRACE_OPS
#define ARCH_SUPPORTS_FTRACE_OPS 0
#endif

/*
 * If the arch's mcount caller does not support all of ftrace's
 * features, then it must call an indirect function that
 * does. Or at least does enough to prevent any unwelcomed side effects.
 */
#if !ARCH_SUPPORTS_FTRACE_OPS
# define FTRACE_FORCE_LIST_FUNC 1
#else
# define FTRACE_FORCE_LIST_FUNC 0
#endif

/* Main tracing buffer and events set up */
#ifdef CONFIG_TRACING
void trace_init(void);
void early_trace_init(void);
#else
static inline void trace_init(void) { }
static inline void early_trace_init(void) { }
#endif

struct module;
struct ftrace_hash;
struct ftrace_direct_func;

#if defined(CONFIG_FUNCTION_TRACER) && defined(CONFIG_MODULES) && \
	defined(CONFIG_DYNAMIC_FTRACE)
const char *
ftrace_mod_address_lookup(unsigned long addr, unsigned long *size,
		   unsigned long *off, char **modname, char *sym);
int ftrace_mod_get_kallsym(unsigned int symnum, unsigned long *value,
			   char *type, char *name,
			   char *module_name, int *exported);
#else
static inline const char *
ftrace_mod_address_lookup(unsigned long addr, unsigned long *size,
		   unsigned long *off, char **modname, char *sym)
{
	return NULL;
}
static inline int ftrace_mod_get_kallsym(unsigned int symnum, unsigned long *value,
					 char *type, char *name,
					 char *module_name, int *exported)
{
	return -1;
}
#endif


#ifdef CONFIG_FUNCTION_TRACER

extern int ftrace_enabled;
extern int
ftrace_enable_sysctl(struct ctl_table *table, int write,
		     void __user *buffer, size_t *lenp,
		     loff_t *ppos);

struct ftrace_ops;

typedef void (*ftrace_func_t)(unsigned long ip, unsigned long parent_ip,
			      struct ftrace_ops *op, struct pt_regs *regs);

ftrace_func_t ftrace_ops_get_func(struct ftrace_ops *ops);

/*
 * FTRACE_OPS_FL_* bits denote the state of ftrace_ops struct and are
 * set in the flags member.
 * CONTROL, SAVE_REGS, SAVE_REGS_IF_SUPPORTED, RECURSION_SAFE, STUB and
 * IPMODIFY are a kind of attribute flags which can be set only before
 * registering the ftrace_ops, and can not be modified while registered.
 * Changing those attribute flags after registering ftrace_ops will
 * cause unexpected results.
 *
 * ENABLED - set/unset when ftrace_ops is registered/unregistered
 * DYNAMIC - set when ftrace_ops is registered to denote dynamically
 *           allocated ftrace_ops which need special care
 * SAVE_REGS - The ftrace_ops wants regs saved at each function called
 *            and passed to the callback. If this flag is set, but the
 *            architecture does not support passing regs
 *            (CONFIG_DYNAMIC_FTRACE_WITH_REGS is not defined), then the
 *            ftrace_ops will fail to register, unless the next flag
 *            is set.
 * SAVE_REGS_IF_SUPPORTED - This is the same as SAVE_REGS, but if the
 *            handler can handle an arch that does not save regs
 *            (the handler tests if regs == NULL), then it can set
 *            this flag instead. It will not fail registering the ftrace_ops
 *            but, the regs field will be NULL if the arch does not support
 *            passing regs to the handler.
 *            Note, if this flag is set, the SAVE_REGS flag will automatically
 *            get set upon registering the ftrace_ops, if the arch supports it.
 * RECURSION_SAFE - The ftrace_ops can set this to tell the ftrace infrastructure
 *            that the call back has its own recursion protection. If it does
 *            not set this, then the ftrace infrastructure will add recursion
 *            protection for the caller.
 * STUB   - The ftrace_ops is just a place holder.
 * INITIALIZED - The ftrace_ops has already been initialized (first use time
 *            register_ftrace_function() is called, it will initialized the ops)
 * DELETED - The ops are being deleted, do not let them be registered again.
 * ADDING  - The ops is in the process of being added.
 * REMOVING - The ops is in the process of being removed.
 * MODIFYING - The ops is in the process of changing its filter functions.
 * ALLOC_TRAMP - A dynamic trampoline was allocated by the core code.
 *            The arch specific code sets this flag when it allocated a
 *            trampoline. This lets the arch know that it can update the
 *            trampoline in case the callback function changes.
 *            The ftrace_ops trampoline can be set by the ftrace users, and
 *            in such cases the arch must not modify it. Only the arch ftrace
 *            core code should set this flag.
 * IPMODIFY - The ops can modify the IP register. This can only be set with
 *            SAVE_REGS. If another ops with this flag set is already registered
 *            for any of the functions that this ops will be registered for, then
 *            this ops will fail to register or set_filter_ip.
 * PID     - Is affected by set_ftrace_pid (allows filtering on those pids)
 * RCU     - Set when the ops can only be called when RCU is watching.
 * TRACE_ARRAY - The ops->private points to a trace_array descriptor.
 * PERMANENT - Set when the ops is permanent and should not be affected by
 *             ftrace_enabled.
 * DIRECT - Used by the direct ftrace_ops helper for direct functions
 *            (internal ftrace only, should not be used by others)
 */
enum {
	FTRACE_OPS_FL_ENABLED			= BIT(0),
	FTRACE_OPS_FL_DYNAMIC			= BIT(1),
	FTRACE_OPS_FL_SAVE_REGS			= BIT(2),
	FTRACE_OPS_FL_SAVE_REGS_IF_SUPPORTED	= BIT(3),
	FTRACE_OPS_FL_RECURSION_SAFE		= BIT(4),
	FTRACE_OPS_FL_STUB			= BIT(5),
	FTRACE_OPS_FL_INITIALIZED		= BIT(6),
	FTRACE_OPS_FL_DELETED			= BIT(7),
	FTRACE_OPS_FL_ADDING			= BIT(8),
	FTRACE_OPS_FL_REMOVING			= BIT(9),
	FTRACE_OPS_FL_MODIFYING			= BIT(10),
	FTRACE_OPS_FL_ALLOC_TRAMP		= BIT(11),
	FTRACE_OPS_FL_IPMODIFY			= BIT(12),
	FTRACE_OPS_FL_PID			= BIT(13),
	FTRACE_OPS_FL_RCU			= BIT(14),
	FTRACE_OPS_FL_TRACE_ARRAY		= BIT(15),
	FTRACE_OPS_FL_PERMANENT                 = BIT(16),
	FTRACE_OPS_FL_DIRECT			= BIT(17),
};

#ifdef CONFIG_DYNAMIC_FTRACE
/* The hash used to know what functions callbacks trace */
struct ftrace_ops_hash {
	struct ftrace_hash __rcu	*notrace_hash;
	struct ftrace_hash __rcu	*filter_hash;
	struct mutex			regex_lock;
};

void ftrace_free_init_mem(void);
void ftrace_free_mem(struct module *mod, void *start, void *end);
#else
static inline void ftrace_free_init_mem(void) { }
static inline void ftrace_free_mem(struct module *mod, void *start, void *end) { }
#endif

/*
 * Note, ftrace_ops can be referenced outside of RCU protection, unless
 * the RCU flag is set. If ftrace_ops is allocated and not part of kernel
 * core data, the unregistering of it will perform a scheduling on all CPUs
 * to make sure that there are no more users. Depending on the load of the
 * system that may take a bit of time.
 *
 * Any private data added must also take care not to be freed and if private
 * data is added to a ftrace_ops that is in core code, the user of the
 * ftrace_ops must perform a schedule_on_each_cpu() before freeing it.
 */
struct ftrace_ops {
	ftrace_func_t			func;
	struct ftrace_ops __rcu		*next;
	unsigned long			flags;
	void				*private;
	ftrace_func_t			saved_func;
#ifdef CONFIG_DYNAMIC_FTRACE
	struct ftrace_ops_hash		local_hash;
	struct ftrace_ops_hash		*func_hash;
	struct ftrace_ops_hash		old_hash;
	unsigned long			trampoline;
	unsigned long			trampoline_size;
#endif
};

/*
 * Type of the current tracing.
 */
enum ftrace_tracing_type_t {
	FTRACE_TYPE_ENTER = 0, /* Hook the call of the function */
	FTRACE_TYPE_RETURN,	/* Hook the return of the function */
};

/* Current tracing type, default is FTRACE_TYPE_ENTER */
extern enum ftrace_tracing_type_t ftrace_tracing_type;

/*
 * The ftrace_ops must be a static and should also
 * be read_mostly.  These functions do modify read_mostly variables
 * so use them sparely. Never free an ftrace_op or modify the
 * next pointer after it has been registered. Even after unregistering
 * it, the next pointer may still be used internally.
 */
int register_ftrace_function(struct ftrace_ops *ops);
int unregister_ftrace_function(struct ftrace_ops *ops);

extern void ftrace_stub(unsigned long a0, unsigned long a1,
			struct ftrace_ops *op, struct pt_regs *regs);

#else /* !CONFIG_FUNCTION_TRACER */
/*
 * (un)register_ftrace_function must be a macro since the ops parameter
 * must not be evaluated.
 */
#define register_ftrace_function(ops) ({ 0; })
#define unregister_ftrace_function(ops) ({ 0; })
static inline void ftrace_kill(void) { }
static inline void ftrace_free_init_mem(void) { }
static inline void ftrace_free_mem(struct module *mod, void *start, void *end) { }
#endif /* CONFIG_FUNCTION_TRACER */

struct ftrace_func_entry {
	struct hlist_node hlist;
	unsigned long ip;
	unsigned long direct; /* for direct lookup only */
};

struct dyn_ftrace;

#ifdef CONFIG_DYNAMIC_FTRACE_WITH_DIRECT_CALLS
extern int ftrace_direct_func_count;
int register_ftrace_direct(unsigned long ip, unsigned long addr);
int unregister_ftrace_direct(unsigned long ip, unsigned long addr);
int modify_ftrace_direct(unsigned long ip, unsigned long old_addr, unsigned long new_addr);
struct ftrace_direct_func *ftrace_find_direct_func(unsigned long addr);
int ftrace_modify_direct_caller(struct ftrace_func_entry *entry,
				struct dyn_ftrace *rec,
				unsigned long old_addr,
				unsigned long new_addr);
<<<<<<< HEAD
=======
unsigned long ftrace_find_rec_direct(unsigned long ip);
>>>>>>> a7196caf
#else
# define ftrace_direct_func_count 0
static inline int register_ftrace_direct(unsigned long ip, unsigned long addr)
{
	return -ENOTSUPP;
}
static inline int unregister_ftrace_direct(unsigned long ip, unsigned long addr)
{
	return -ENOTSUPP;
}
static inline int modify_ftrace_direct(unsigned long ip,
				       unsigned long old_addr, unsigned long new_addr)
{
	return -ENOTSUPP;
}
static inline struct ftrace_direct_func *ftrace_find_direct_func(unsigned long addr)
{
	return NULL;
}
static inline int ftrace_modify_direct_caller(struct ftrace_func_entry *entry,
					      struct dyn_ftrace *rec,
					      unsigned long old_addr,
					      unsigned long new_addr)
{
	return -ENODEV;
}
<<<<<<< HEAD
=======
static inline unsigned long ftrace_find_rec_direct(unsigned long ip)
{
	return 0;
}
>>>>>>> a7196caf
#endif /* CONFIG_DYNAMIC_FTRACE_WITH_DIRECT_CALLS */

#ifndef CONFIG_HAVE_DYNAMIC_FTRACE_WITH_DIRECT_CALLS
/*
 * This must be implemented by the architecture.
 * It is the way the ftrace direct_ops helper, when called
 * via ftrace (because there's other callbacks besides the
 * direct call), can inform the architecture's trampoline that this
 * routine has a direct caller, and what the caller is.
 *
 * For example, in x86, it returns the direct caller
 * callback function via the regs->orig_ax parameter.
 * Then in the ftrace trampoline, if this is set, it makes
 * the return from the trampoline jump to the direct caller
 * instead of going back to the function it just traced.
 */
static inline void arch_ftrace_set_direct_caller(struct pt_regs *regs,
						 unsigned long addr) { }
#endif /* CONFIG_HAVE_DYNAMIC_FTRACE_WITH_DIRECT_CALLS */

#ifdef CONFIG_STACK_TRACER

extern int stack_tracer_enabled;

int stack_trace_sysctl(struct ctl_table *table, int write,
		       void __user *buffer, size_t *lenp,
		       loff_t *ppos);

/* DO NOT MODIFY THIS VARIABLE DIRECTLY! */
DECLARE_PER_CPU(int, disable_stack_tracer);

/**
 * stack_tracer_disable - temporarily disable the stack tracer
 *
 * There's a few locations (namely in RCU) where stack tracing
 * cannot be executed. This function is used to disable stack
 * tracing during those critical sections.
 *
 * This function must be called with preemption or interrupts
 * disabled and stack_tracer_enable() must be called shortly after
 * while preemption or interrupts are still disabled.
 */
static inline void stack_tracer_disable(void)
{
	/* Preemption or interupts must be disabled */
	if (IS_ENABLED(CONFIG_DEBUG_PREEMPT))
		WARN_ON_ONCE(!preempt_count() || !irqs_disabled());
	this_cpu_inc(disable_stack_tracer);
}

/**
 * stack_tracer_enable - re-enable the stack tracer
 *
 * After stack_tracer_disable() is called, stack_tracer_enable()
 * must be called shortly afterward.
 */
static inline void stack_tracer_enable(void)
{
	if (IS_ENABLED(CONFIG_DEBUG_PREEMPT))
		WARN_ON_ONCE(!preempt_count() || !irqs_disabled());
	this_cpu_dec(disable_stack_tracer);
}
#else
static inline void stack_tracer_disable(void) { }
static inline void stack_tracer_enable(void) { }
#endif

#ifdef CONFIG_DYNAMIC_FTRACE

int ftrace_arch_code_modify_prepare(void);
int ftrace_arch_code_modify_post_process(void);

enum ftrace_bug_type {
	FTRACE_BUG_UNKNOWN,
	FTRACE_BUG_INIT,
	FTRACE_BUG_NOP,
	FTRACE_BUG_CALL,
	FTRACE_BUG_UPDATE,
};
extern enum ftrace_bug_type ftrace_bug_type;

/*
 * Archs can set this to point to a variable that holds the value that was
 * expected at the call site before calling ftrace_bug().
 */
extern const void *ftrace_expected;

void ftrace_bug(int err, struct dyn_ftrace *rec);

struct seq_file;

extern int ftrace_text_reserved(const void *start, const void *end);

struct ftrace_ops *ftrace_ops_trampoline(unsigned long addr);

bool is_ftrace_trampoline(unsigned long addr);

/*
 * The dyn_ftrace record's flags field is split into two parts.
 * the first part which is '0-FTRACE_REF_MAX' is a counter of
 * the number of callbacks that have registered the function that
 * the dyn_ftrace descriptor represents.
 *
 * The second part is a mask:
 *  ENABLED - the function is being traced
 *  REGS    - the record wants the function to save regs
 *  REGS_EN - the function is set up to save regs.
 *  IPMODIFY - the record allows for the IP address to be changed.
 *  DISABLED - the record is not ready to be touched yet
 *  DIRECT   - there is a direct function to call
 *
 * When a new ftrace_ops is registered and wants a function to save
 * pt_regs, the rec->flag REGS is set. When the function has been
 * set up to save regs, the REG_EN flag is set. Once a function
 * starts saving regs it will do so until all ftrace_ops are removed
 * from tracing that function.
 */
enum {
	FTRACE_FL_ENABLED	= (1UL << 31),
	FTRACE_FL_REGS		= (1UL << 30),
	FTRACE_FL_REGS_EN	= (1UL << 29),
	FTRACE_FL_TRAMP		= (1UL << 28),
	FTRACE_FL_TRAMP_EN	= (1UL << 27),
	FTRACE_FL_IPMODIFY	= (1UL << 26),
	FTRACE_FL_DISABLED	= (1UL << 25),
	FTRACE_FL_DIRECT	= (1UL << 24),
	FTRACE_FL_DIRECT_EN	= (1UL << 23),
};

#define FTRACE_REF_MAX_SHIFT	23
#define FTRACE_FL_BITS		9
#define FTRACE_FL_MASKED_BITS	((1UL << FTRACE_FL_BITS) - 1)
#define FTRACE_FL_MASK		(FTRACE_FL_MASKED_BITS << FTRACE_REF_MAX_SHIFT)
#define FTRACE_REF_MAX		((1UL << FTRACE_REF_MAX_SHIFT) - 1)

#define ftrace_rec_count(rec)	((rec)->flags & ~FTRACE_FL_MASK)

struct dyn_ftrace {
	unsigned long		ip; /* address of mcount call-site */
	unsigned long		flags;
	struct dyn_arch_ftrace	arch;
};

int ftrace_force_update(void);
int ftrace_set_filter_ip(struct ftrace_ops *ops, unsigned long ip,
			 int remove, int reset);
int ftrace_set_filter(struct ftrace_ops *ops, unsigned char *buf,
		       int len, int reset);
int ftrace_set_notrace(struct ftrace_ops *ops, unsigned char *buf,
			int len, int reset);
void ftrace_set_global_filter(unsigned char *buf, int len, int reset);
void ftrace_set_global_notrace(unsigned char *buf, int len, int reset);
void ftrace_free_filter(struct ftrace_ops *ops);
void ftrace_ops_set_global_filter(struct ftrace_ops *ops);

enum {
	FTRACE_UPDATE_CALLS		= (1 << 0),
	FTRACE_DISABLE_CALLS		= (1 << 1),
	FTRACE_UPDATE_TRACE_FUNC	= (1 << 2),
	FTRACE_START_FUNC_RET		= (1 << 3),
	FTRACE_STOP_FUNC_RET		= (1 << 4),
	FTRACE_MAY_SLEEP		= (1 << 5),
};

/*
 * The FTRACE_UPDATE_* enum is used to pass information back
 * from the ftrace_update_record() and ftrace_test_record()
 * functions. These are called by the code update routines
 * to find out what is to be done for a given function.
 *
 *  IGNORE           - The function is already what we want it to be
 *  MAKE_CALL        - Start tracing the function
 *  MODIFY_CALL      - Stop saving regs for the function
 *  MAKE_NOP         - Stop tracing the function
 */
enum {
	FTRACE_UPDATE_IGNORE,
	FTRACE_UPDATE_MAKE_CALL,
	FTRACE_UPDATE_MODIFY_CALL,
	FTRACE_UPDATE_MAKE_NOP,
};

enum {
	FTRACE_ITER_FILTER	= (1 << 0),
	FTRACE_ITER_NOTRACE	= (1 << 1),
	FTRACE_ITER_PRINTALL	= (1 << 2),
	FTRACE_ITER_DO_PROBES	= (1 << 3),
	FTRACE_ITER_PROBE	= (1 << 4),
	FTRACE_ITER_MOD		= (1 << 5),
	FTRACE_ITER_ENABLED	= (1 << 6),
};

void arch_ftrace_update_code(int command);
void arch_ftrace_update_trampoline(struct ftrace_ops *ops);
void *arch_ftrace_trampoline_func(struct ftrace_ops *ops, struct dyn_ftrace *rec);
void arch_ftrace_trampoline_free(struct ftrace_ops *ops);

struct ftrace_rec_iter;

struct ftrace_rec_iter *ftrace_rec_iter_start(void);
struct ftrace_rec_iter *ftrace_rec_iter_next(struct ftrace_rec_iter *iter);
struct dyn_ftrace *ftrace_rec_iter_record(struct ftrace_rec_iter *iter);

#define for_ftrace_rec_iter(iter)		\
	for (iter = ftrace_rec_iter_start();	\
	     iter;				\
	     iter = ftrace_rec_iter_next(iter))


int ftrace_update_record(struct dyn_ftrace *rec, bool enable);
int ftrace_test_record(struct dyn_ftrace *rec, bool enable);
void ftrace_run_stop_machine(int command);
unsigned long ftrace_location(unsigned long ip);
unsigned long ftrace_location_range(unsigned long start, unsigned long end);
unsigned long ftrace_get_addr_new(struct dyn_ftrace *rec);
unsigned long ftrace_get_addr_curr(struct dyn_ftrace *rec);

extern ftrace_func_t ftrace_trace_function;

int ftrace_regex_open(struct ftrace_ops *ops, int flag,
		  struct inode *inode, struct file *file);
ssize_t ftrace_filter_write(struct file *file, const char __user *ubuf,
			    size_t cnt, loff_t *ppos);
ssize_t ftrace_notrace_write(struct file *file, const char __user *ubuf,
			     size_t cnt, loff_t *ppos);
int ftrace_regex_release(struct inode *inode, struct file *file);

void __init
ftrace_set_early_filter(struct ftrace_ops *ops, char *buf, int enable);

/* defined in arch */
extern int ftrace_ip_converted(unsigned long ip);
extern int ftrace_dyn_arch_init(void);
extern void ftrace_replace_code(int enable);
extern int ftrace_update_ftrace_func(ftrace_func_t func);
extern void ftrace_caller(void);
extern void ftrace_regs_caller(void);
extern void ftrace_call(void);
extern void ftrace_regs_call(void);
extern void mcount_call(void);

void ftrace_modify_all_code(int command);

#ifndef FTRACE_ADDR
#define FTRACE_ADDR ((unsigned long)ftrace_caller)
#endif

#ifndef FTRACE_GRAPH_ADDR
#define FTRACE_GRAPH_ADDR ((unsigned long)ftrace_graph_caller)
#endif

#ifndef FTRACE_REGS_ADDR
#ifdef CONFIG_DYNAMIC_FTRACE_WITH_REGS
# define FTRACE_REGS_ADDR ((unsigned long)ftrace_regs_caller)
#else
# define FTRACE_REGS_ADDR FTRACE_ADDR
#endif
#endif

/*
 * If an arch would like functions that are only traced
 * by the function graph tracer to jump directly to its own
 * trampoline, then they can define FTRACE_GRAPH_TRAMP_ADDR
 * to be that address to jump to.
 */
#ifndef FTRACE_GRAPH_TRAMP_ADDR
#define FTRACE_GRAPH_TRAMP_ADDR ((unsigned long) 0)
#endif

#ifdef CONFIG_FUNCTION_GRAPH_TRACER
extern void ftrace_graph_caller(void);
extern int ftrace_enable_ftrace_graph_caller(void);
extern int ftrace_disable_ftrace_graph_caller(void);
#else
static inline int ftrace_enable_ftrace_graph_caller(void) { return 0; }
static inline int ftrace_disable_ftrace_graph_caller(void) { return 0; }
#endif

/**
 * ftrace_make_nop - convert code into nop
 * @mod: module structure if called by module load initialization
 * @rec: the call site record (e.g. mcount/fentry)
 * @addr: the address that the call site should be calling
 *
 * This is a very sensitive operation and great care needs
 * to be taken by the arch.  The operation should carefully
 * read the location, check to see if what is read is indeed
 * what we expect it to be, and then on success of the compare,
 * it should write to the location.
 *
 * The code segment at @rec->ip should be a caller to @addr
 *
 * Return must be:
 *  0 on success
 *  -EFAULT on error reading the location
 *  -EINVAL on a failed compare of the contents
 *  -EPERM  on error writing to the location
 * Any other value will be considered a failure.
 */
extern int ftrace_make_nop(struct module *mod,
			   struct dyn_ftrace *rec, unsigned long addr);


/**
 * ftrace_init_nop - initialize a nop call site
 * @mod: module structure if called by module load initialization
 * @rec: the call site record (e.g. mcount/fentry)
 *
 * This is a very sensitive operation and great care needs
 * to be taken by the arch.  The operation should carefully
 * read the location, check to see if what is read is indeed
 * what we expect it to be, and then on success of the compare,
 * it should write to the location.
 *
 * The code segment at @rec->ip should contain the contents created by
 * the compiler
 *
 * Return must be:
 *  0 on success
 *  -EFAULT on error reading the location
 *  -EINVAL on a failed compare of the contents
 *  -EPERM  on error writing to the location
 * Any other value will be considered a failure.
 */
#ifndef ftrace_init_nop
static inline int ftrace_init_nop(struct module *mod, struct dyn_ftrace *rec)
{
	return ftrace_make_nop(mod, rec, MCOUNT_ADDR);
}
#endif

/**
 * ftrace_make_call - convert a nop call site into a call to addr
 * @rec: the call site record (e.g. mcount/fentry)
 * @addr: the address that the call site should call
 *
 * This is a very sensitive operation and great care needs
 * to be taken by the arch.  The operation should carefully
 * read the location, check to see if what is read is indeed
 * what we expect it to be, and then on success of the compare,
 * it should write to the location.
 *
 * The code segment at @rec->ip should be a nop
 *
 * Return must be:
 *  0 on success
 *  -EFAULT on error reading the location
 *  -EINVAL on a failed compare of the contents
 *  -EPERM  on error writing to the location
 * Any other value will be considered a failure.
 */
extern int ftrace_make_call(struct dyn_ftrace *rec, unsigned long addr);

#ifdef CONFIG_DYNAMIC_FTRACE_WITH_REGS
/**
 * ftrace_modify_call - convert from one addr to another (no nop)
 * @rec: the call site record (e.g. mcount/fentry)
 * @old_addr: the address expected to be currently called to
 * @addr: the address to change to
 *
 * This is a very sensitive operation and great care needs
 * to be taken by the arch.  The operation should carefully
 * read the location, check to see if what is read is indeed
 * what we expect it to be, and then on success of the compare,
 * it should write to the location.
 *
 * The code segment at @rec->ip should be a caller to @old_addr
 *
 * Return must be:
 *  0 on success
 *  -EFAULT on error reading the location
 *  -EINVAL on a failed compare of the contents
 *  -EPERM  on error writing to the location
 * Any other value will be considered a failure.
 */
extern int ftrace_modify_call(struct dyn_ftrace *rec, unsigned long old_addr,
			      unsigned long addr);
#else
/* Should never be called */
static inline int ftrace_modify_call(struct dyn_ftrace *rec, unsigned long old_addr,
				     unsigned long addr)
{
	return -EINVAL;
}
#endif

/* May be defined in arch */
extern int ftrace_arch_read_dyn_info(char *buf, int size);

extern int skip_trace(unsigned long ip);
extern void ftrace_module_init(struct module *mod);
extern void ftrace_module_enable(struct module *mod);
extern void ftrace_release_mod(struct module *mod);

extern void ftrace_disable_daemon(void);
extern void ftrace_enable_daemon(void);
#else /* CONFIG_DYNAMIC_FTRACE */
static inline int skip_trace(unsigned long ip) { return 0; }
static inline int ftrace_force_update(void) { return 0; }
static inline void ftrace_disable_daemon(void) { }
static inline void ftrace_enable_daemon(void) { }
static inline void ftrace_module_init(struct module *mod) { }
static inline void ftrace_module_enable(struct module *mod) { }
static inline void ftrace_release_mod(struct module *mod) { }
static inline int ftrace_text_reserved(const void *start, const void *end)
{
	return 0;
}
static inline unsigned long ftrace_location(unsigned long ip)
{
	return 0;
}

/*
 * Again users of functions that have ftrace_ops may not
 * have them defined when ftrace is not enabled, but these
 * functions may still be called. Use a macro instead of inline.
 */
#define ftrace_regex_open(ops, flag, inod, file) ({ -ENODEV; })
#define ftrace_set_early_filter(ops, buf, enable) do { } while (0)
#define ftrace_set_filter_ip(ops, ip, remove, reset) ({ -ENODEV; })
#define ftrace_set_filter(ops, buf, len, reset) ({ -ENODEV; })
#define ftrace_set_notrace(ops, buf, len, reset) ({ -ENODEV; })
#define ftrace_free_filter(ops) do { } while (0)
#define ftrace_ops_set_global_filter(ops) do { } while (0)

static inline ssize_t ftrace_filter_write(struct file *file, const char __user *ubuf,
			    size_t cnt, loff_t *ppos) { return -ENODEV; }
static inline ssize_t ftrace_notrace_write(struct file *file, const char __user *ubuf,
			     size_t cnt, loff_t *ppos) { return -ENODEV; }
static inline int
ftrace_regex_release(struct inode *inode, struct file *file) { return -ENODEV; }

static inline bool is_ftrace_trampoline(unsigned long addr)
{
	return false;
}
#endif /* CONFIG_DYNAMIC_FTRACE */

/* totally disable ftrace - can not re-enable after this */
void ftrace_kill(void);

static inline void tracer_disable(void)
{
#ifdef CONFIG_FUNCTION_TRACER
	ftrace_enabled = 0;
#endif
}

/*
 * Ftrace disable/restore without lock. Some synchronization mechanism
 * must be used to prevent ftrace_enabled to be changed between
 * disable/restore.
 */
static inline int __ftrace_enabled_save(void)
{
#ifdef CONFIG_FUNCTION_TRACER
	int saved_ftrace_enabled = ftrace_enabled;
	ftrace_enabled = 0;
	return saved_ftrace_enabled;
#else
	return 0;
#endif
}

static inline void __ftrace_enabled_restore(int enabled)
{
#ifdef CONFIG_FUNCTION_TRACER
	ftrace_enabled = enabled;
#endif
}

/* All archs should have this, but we define it for consistency */
#ifndef ftrace_return_address0
# define ftrace_return_address0 __builtin_return_address(0)
#endif

/* Archs may use other ways for ADDR1 and beyond */
#ifndef ftrace_return_address
# ifdef CONFIG_FRAME_POINTER
#  define ftrace_return_address(n) __builtin_return_address(n)
# else
#  define ftrace_return_address(n) 0UL
# endif
#endif

#define CALLER_ADDR0 ((unsigned long)ftrace_return_address0)
#define CALLER_ADDR1 ((unsigned long)ftrace_return_address(1))
#define CALLER_ADDR2 ((unsigned long)ftrace_return_address(2))
#define CALLER_ADDR3 ((unsigned long)ftrace_return_address(3))
#define CALLER_ADDR4 ((unsigned long)ftrace_return_address(4))
#define CALLER_ADDR5 ((unsigned long)ftrace_return_address(5))
#define CALLER_ADDR6 ((unsigned long)ftrace_return_address(6))

static inline unsigned long get_lock_parent_ip(void)
{
	unsigned long addr = CALLER_ADDR0;

	if (!in_lock_functions(addr))
		return addr;
	addr = CALLER_ADDR1;
	if (!in_lock_functions(addr))
		return addr;
	return CALLER_ADDR2;
}

#ifdef CONFIG_TRACE_PREEMPT_TOGGLE
  extern void trace_preempt_on(unsigned long a0, unsigned long a1);
  extern void trace_preempt_off(unsigned long a0, unsigned long a1);
#else
/*
 * Use defines instead of static inlines because some arches will make code out
 * of the CALLER_ADDR, when we really want these to be a real nop.
 */
# define trace_preempt_on(a0, a1) do { } while (0)
# define trace_preempt_off(a0, a1) do { } while (0)
#endif

#ifdef CONFIG_FTRACE_MCOUNT_RECORD
extern void ftrace_init(void);
#ifdef CC_USING_PATCHABLE_FUNCTION_ENTRY
#define FTRACE_CALLSITE_SECTION	"__patchable_function_entries"
#else
#define FTRACE_CALLSITE_SECTION	"__mcount_loc"
#endif
#else
static inline void ftrace_init(void) { }
#endif

/*
 * Structure that defines an entry function trace.
 * It's already packed but the attribute "packed" is needed
 * to remove extra padding at the end.
 */
struct ftrace_graph_ent {
	unsigned long func; /* Current function */
	int depth;
} __packed;

/*
 * Structure that defines a return function trace.
 * It's already packed but the attribute "packed" is needed
 * to remove extra padding at the end.
 */
struct ftrace_graph_ret {
	unsigned long func; /* Current function */
	/* Number of functions that overran the depth limit for current task */
	unsigned long overrun;
	unsigned long long calltime;
	unsigned long long rettime;
	int depth;
} __packed;

/* Type of the callback handlers for tracing function graph*/
typedef void (*trace_func_graph_ret_t)(struct ftrace_graph_ret *); /* return */
typedef int (*trace_func_graph_ent_t)(struct ftrace_graph_ent *); /* entry */

extern int ftrace_graph_entry_stub(struct ftrace_graph_ent *trace);

#ifdef CONFIG_FUNCTION_GRAPH_TRACER

struct fgraph_ops {
	trace_func_graph_ent_t		entryfunc;
	trace_func_graph_ret_t		retfunc;
};

/*
 * Stack of return addresses for functions
 * of a thread.
 * Used in struct thread_info
 */
struct ftrace_ret_stack {
	unsigned long ret;
	unsigned long func;
	unsigned long long calltime;
#ifdef CONFIG_FUNCTION_PROFILER
	unsigned long long subtime;
#endif
#ifdef HAVE_FUNCTION_GRAPH_FP_TEST
	unsigned long fp;
#endif
#ifdef HAVE_FUNCTION_GRAPH_RET_ADDR_PTR
	unsigned long *retp;
#endif
};

/*
 * Primary handler of a function return.
 * It relays on ftrace_return_to_handler.
 * Defined in entry_32/64.S
 */
extern void return_to_handler(void);

extern int
function_graph_enter(unsigned long ret, unsigned long func,
		     unsigned long frame_pointer, unsigned long *retp);

struct ftrace_ret_stack *
ftrace_graph_get_ret_stack(struct task_struct *task, int idx);

unsigned long ftrace_graph_ret_addr(struct task_struct *task, int *idx,
				    unsigned long ret, unsigned long *retp);

/*
 * Sometimes we don't want to trace a function with the function
 * graph tracer but we want them to keep traced by the usual function
 * tracer if the function graph tracer is not configured.
 */
#define __notrace_funcgraph		notrace

#define FTRACE_RETFUNC_DEPTH 50
#define FTRACE_RETSTACK_ALLOC_SIZE 32

extern int register_ftrace_graph(struct fgraph_ops *ops);
extern void unregister_ftrace_graph(struct fgraph_ops *ops);

extern bool ftrace_graph_is_dead(void);
extern void ftrace_graph_stop(void);

/* The current handlers in use */
extern trace_func_graph_ret_t ftrace_graph_return;
extern trace_func_graph_ent_t ftrace_graph_entry;

extern void ftrace_graph_init_task(struct task_struct *t);
extern void ftrace_graph_exit_task(struct task_struct *t);
extern void ftrace_graph_init_idle_task(struct task_struct *t, int cpu);

static inline void pause_graph_tracing(void)
{
	atomic_inc(&current->tracing_graph_pause);
}

static inline void unpause_graph_tracing(void)
{
	atomic_dec(&current->tracing_graph_pause);
}
#else /* !CONFIG_FUNCTION_GRAPH_TRACER */

#define __notrace_funcgraph

static inline void ftrace_graph_init_task(struct task_struct *t) { }
static inline void ftrace_graph_exit_task(struct task_struct *t) { }
static inline void ftrace_graph_init_idle_task(struct task_struct *t, int cpu) { }

/* Define as macros as fgraph_ops may not be defined */
#define register_ftrace_graph(ops) ({ -1; })
#define unregister_ftrace_graph(ops) do { } while (0)

static inline unsigned long
ftrace_graph_ret_addr(struct task_struct *task, int *idx, unsigned long ret,
		      unsigned long *retp)
{
	return ret;
}

static inline void pause_graph_tracing(void) { }
static inline void unpause_graph_tracing(void) { }
#endif /* CONFIG_FUNCTION_GRAPH_TRACER */

#ifdef CONFIG_TRACING

/* flags for current->trace */
enum {
	TSK_TRACE_FL_TRACE_BIT	= 0,
	TSK_TRACE_FL_GRAPH_BIT	= 1,
};
enum {
	TSK_TRACE_FL_TRACE	= 1 << TSK_TRACE_FL_TRACE_BIT,
	TSK_TRACE_FL_GRAPH	= 1 << TSK_TRACE_FL_GRAPH_BIT,
};

static inline void set_tsk_trace_trace(struct task_struct *tsk)
{
	set_bit(TSK_TRACE_FL_TRACE_BIT, &tsk->trace);
}

static inline void clear_tsk_trace_trace(struct task_struct *tsk)
{
	clear_bit(TSK_TRACE_FL_TRACE_BIT, &tsk->trace);
}

static inline int test_tsk_trace_trace(struct task_struct *tsk)
{
	return tsk->trace & TSK_TRACE_FL_TRACE;
}

static inline void set_tsk_trace_graph(struct task_struct *tsk)
{
	set_bit(TSK_TRACE_FL_GRAPH_BIT, &tsk->trace);
}

static inline void clear_tsk_trace_graph(struct task_struct *tsk)
{
	clear_bit(TSK_TRACE_FL_GRAPH_BIT, &tsk->trace);
}

static inline int test_tsk_trace_graph(struct task_struct *tsk)
{
	return tsk->trace & TSK_TRACE_FL_GRAPH;
}

enum ftrace_dump_mode;

extern enum ftrace_dump_mode ftrace_dump_on_oops;
extern int tracepoint_printk;

extern void disable_trace_on_warning(void);
extern int __disable_trace_on_warning;

int tracepoint_printk_sysctl(struct ctl_table *table, int write,
			     void __user *buffer, size_t *lenp,
			     loff_t *ppos);

#else /* CONFIG_TRACING */
static inline void  disable_trace_on_warning(void) { }
#endif /* CONFIG_TRACING */

#ifdef CONFIG_FTRACE_SYSCALLS

unsigned long arch_syscall_addr(int nr);

#endif /* CONFIG_FTRACE_SYSCALLS */

#endif /* _LINUX_FTRACE_H */<|MERGE_RESOLUTION|>--- conflicted
+++ resolved
@@ -264,10 +264,7 @@
 				struct dyn_ftrace *rec,
 				unsigned long old_addr,
 				unsigned long new_addr);
-<<<<<<< HEAD
-=======
 unsigned long ftrace_find_rec_direct(unsigned long ip);
->>>>>>> a7196caf
 #else
 # define ftrace_direct_func_count 0
 static inline int register_ftrace_direct(unsigned long ip, unsigned long addr)
@@ -294,13 +291,10 @@
 {
 	return -ENODEV;
 }
-<<<<<<< HEAD
-=======
 static inline unsigned long ftrace_find_rec_direct(unsigned long ip)
 {
 	return 0;
 }
->>>>>>> a7196caf
 #endif /* CONFIG_DYNAMIC_FTRACE_WITH_DIRECT_CALLS */
 
 #ifndef CONFIG_HAVE_DYNAMIC_FTRACE_WITH_DIRECT_CALLS
