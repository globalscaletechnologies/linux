--- conflicted
+++ resolved
@@ -73,13 +73,8 @@
  * Scheduler hooks for concurrency managed workqueue.  Only to be used from
  * sched/ and workqueue.c.
  */
-<<<<<<< HEAD
-void wq_worker_waking_up(struct task_struct *task, int cpu);
-struct task_struct *wq_worker_sleeping(struct task_struct *task);
-=======
 void wq_worker_running(struct task_struct *task);
 void wq_worker_sleeping(struct task_struct *task);
->>>>>>> 0ecfebd2
 work_func_t wq_worker_last_func(struct task_struct *task);
 
 #endif /* _KERNEL_WORKQUEUE_INTERNAL_H */