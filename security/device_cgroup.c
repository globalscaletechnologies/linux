/*
 * device_cgroup.c - device cgroup subsystem
 *
 * Copyright 2007 IBM Corp
 */

#include <linux/device_cgroup.h>
#include <linux/cgroup.h>
#include <linux/ctype.h>
#include <linux/list.h>
#include <linux/uaccess.h>
#include <linux/seq_file.h>
#include <linux/slab.h>
#include <linux/rcupdate.h>
#include <linux/mutex.h>

#define ACC_MKNOD 1
#define ACC_READ  2
#define ACC_WRITE 4
#define ACC_MASK (ACC_MKNOD | ACC_READ | ACC_WRITE)

#define DEV_BLOCK 1
#define DEV_CHAR  2
#define DEV_ALL   4  /* this represents all devices */

static DEFINE_MUTEX(devcgroup_mutex);

enum devcg_behavior {
	DEVCG_DEFAULT_NONE,
	DEVCG_DEFAULT_ALLOW,
	DEVCG_DEFAULT_DENY,
};

/*
 * exception list locking rules:
 * hold devcgroup_mutex for update/read.
 * hold rcu_read_lock() for read.
 */

struct dev_exception_item {
	u32 major, minor;
	short type;
	short access;
	struct list_head list;
	struct rcu_head rcu;
};

struct dev_cgroup {
	struct cgroup_subsys_state css;
	struct list_head exceptions;
	enum devcg_behavior behavior;
};

static inline struct dev_cgroup *css_to_devcgroup(struct cgroup_subsys_state *s)
{
	return s ? container_of(s, struct dev_cgroup, css) : NULL;
}

static inline struct dev_cgroup *task_devcgroup(struct task_struct *task)
{
	return css_to_devcgroup(task_css(task, devices_subsys_id));
}

struct cgroup_subsys devices_subsys;

<<<<<<< HEAD
static int devcgroup_can_attach(struct cgroup_subsys_state *new_css,
				struct cgroup_taskset *set)
{
	struct task_struct *task = cgroup_taskset_first(set);

	if (current != task && !capable(CAP_SYS_ADMIN))
		return -EPERM;
	return 0;
}

=======
>>>>>>> d8ec26d7
/*
 * called under devcgroup_mutex
 */
static int dev_exceptions_copy(struct list_head *dest, struct list_head *orig)
{
	struct dev_exception_item *ex, *tmp, *new;

	lockdep_assert_held(&devcgroup_mutex);

	list_for_each_entry(ex, orig, list) {
		new = kmemdup(ex, sizeof(*ex), GFP_KERNEL);
		if (!new)
			goto free_and_exit;
		list_add_tail(&new->list, dest);
	}

	return 0;

free_and_exit:
	list_for_each_entry_safe(ex, tmp, dest, list) {
		list_del(&ex->list);
		kfree(ex);
	}
	return -ENOMEM;
}

/*
 * called under devcgroup_mutex
 */
static int dev_exception_add(struct dev_cgroup *dev_cgroup,
			     struct dev_exception_item *ex)
{
	struct dev_exception_item *excopy, *walk;

	lockdep_assert_held(&devcgroup_mutex);

	excopy = kmemdup(ex, sizeof(*ex), GFP_KERNEL);
	if (!excopy)
		return -ENOMEM;

	list_for_each_entry(walk, &dev_cgroup->exceptions, list) {
		if (walk->type != ex->type)
			continue;
		if (walk->major != ex->major)
			continue;
		if (walk->minor != ex->minor)
			continue;

		walk->access |= ex->access;
		kfree(excopy);
		excopy = NULL;
	}

	if (excopy != NULL)
		list_add_tail_rcu(&excopy->list, &dev_cgroup->exceptions);
	return 0;
}

/*
 * called under devcgroup_mutex
 */
static void dev_exception_rm(struct dev_cgroup *dev_cgroup,
			     struct dev_exception_item *ex)
{
	struct dev_exception_item *walk, *tmp;

	lockdep_assert_held(&devcgroup_mutex);

	list_for_each_entry_safe(walk, tmp, &dev_cgroup->exceptions, list) {
		if (walk->type != ex->type)
			continue;
		if (walk->major != ex->major)
			continue;
		if (walk->minor != ex->minor)
			continue;

		walk->access &= ~ex->access;
		if (!walk->access) {
			list_del_rcu(&walk->list);
			kfree_rcu(walk, rcu);
		}
	}
}

static void __dev_exception_clean(struct dev_cgroup *dev_cgroup)
{
	struct dev_exception_item *ex, *tmp;

	list_for_each_entry_safe(ex, tmp, &dev_cgroup->exceptions, list) {
		list_del_rcu(&ex->list);
		kfree_rcu(ex, rcu);
	}
}

/**
 * dev_exception_clean - frees all entries of the exception list
 * @dev_cgroup: dev_cgroup with the exception list to be cleaned
 *
 * called under devcgroup_mutex
 */
static void dev_exception_clean(struct dev_cgroup *dev_cgroup)
{
	lockdep_assert_held(&devcgroup_mutex);

	__dev_exception_clean(dev_cgroup);
}

static inline bool is_devcg_online(const struct dev_cgroup *devcg)
{
	return (devcg->behavior != DEVCG_DEFAULT_NONE);
}

/**
 * devcgroup_online - initializes devcgroup's behavior and exceptions based on
 * 		      parent's
 * @css: css getting online
 * returns 0 in case of success, error code otherwise
 */
static int devcgroup_online(struct cgroup_subsys_state *css)
{
	struct dev_cgroup *dev_cgroup = css_to_devcgroup(css);
	struct dev_cgroup *parent_dev_cgroup = css_to_devcgroup(css_parent(css));
	int ret = 0;

	mutex_lock(&devcgroup_mutex);

	if (parent_dev_cgroup == NULL)
		dev_cgroup->behavior = DEVCG_DEFAULT_ALLOW;
	else {
		ret = dev_exceptions_copy(&dev_cgroup->exceptions,
					  &parent_dev_cgroup->exceptions);
		if (!ret)
			dev_cgroup->behavior = parent_dev_cgroup->behavior;
	}
	mutex_unlock(&devcgroup_mutex);

	return ret;
}

static void devcgroup_offline(struct cgroup_subsys_state *css)
{
	struct dev_cgroup *dev_cgroup = css_to_devcgroup(css);

	mutex_lock(&devcgroup_mutex);
	dev_cgroup->behavior = DEVCG_DEFAULT_NONE;
	mutex_unlock(&devcgroup_mutex);
}

/*
 * called from kernel/cgroup.c with cgroup_lock() held.
 */
static struct cgroup_subsys_state *
devcgroup_css_alloc(struct cgroup_subsys_state *parent_css)
{
	struct dev_cgroup *dev_cgroup;

	dev_cgroup = kzalloc(sizeof(*dev_cgroup), GFP_KERNEL);
	if (!dev_cgroup)
		return ERR_PTR(-ENOMEM);
	INIT_LIST_HEAD(&dev_cgroup->exceptions);
	dev_cgroup->behavior = DEVCG_DEFAULT_NONE;

	return &dev_cgroup->css;
}

static void devcgroup_css_free(struct cgroup_subsys_state *css)
{
	struct dev_cgroup *dev_cgroup = css_to_devcgroup(css);

	__dev_exception_clean(dev_cgroup);
	kfree(dev_cgroup);
}

#define DEVCG_ALLOW 1
#define DEVCG_DENY 2
#define DEVCG_LIST 3

#define MAJMINLEN 13
#define ACCLEN 4

static void set_access(char *acc, short access)
{
	int idx = 0;
	memset(acc, 0, ACCLEN);
	if (access & ACC_READ)
		acc[idx++] = 'r';
	if (access & ACC_WRITE)
		acc[idx++] = 'w';
	if (access & ACC_MKNOD)
		acc[idx++] = 'm';
}

static char type_to_char(short type)
{
	if (type == DEV_ALL)
		return 'a';
	if (type == DEV_CHAR)
		return 'c';
	if (type == DEV_BLOCK)
		return 'b';
	return 'X';
}

static void set_majmin(char *str, unsigned m)
{
	if (m == ~0)
		strcpy(str, "*");
	else
		sprintf(str, "%u", m);
}

static int devcgroup_seq_read(struct cgroup_subsys_state *css,
			      struct cftype *cft, struct seq_file *m)
{
	struct dev_cgroup *devcgroup = css_to_devcgroup(css);
	struct dev_exception_item *ex;
	char maj[MAJMINLEN], min[MAJMINLEN], acc[ACCLEN];

	rcu_read_lock();
	/*
	 * To preserve the compatibility:
	 * - Only show the "all devices" when the default policy is to allow
	 * - List the exceptions in case the default policy is to deny
	 * This way, the file remains as a "whitelist of devices"
	 */
	if (devcgroup->behavior == DEVCG_DEFAULT_ALLOW) {
		set_access(acc, ACC_MASK);
		set_majmin(maj, ~0);
		set_majmin(min, ~0);
		seq_printf(m, "%c %s:%s %s\n", type_to_char(DEV_ALL),
			   maj, min, acc);
	} else {
		list_for_each_entry_rcu(ex, &devcgroup->exceptions, list) {
			set_access(acc, ex->access);
			set_majmin(maj, ex->major);
			set_majmin(min, ex->minor);
			seq_printf(m, "%c %s:%s %s\n", type_to_char(ex->type),
				   maj, min, acc);
		}
	}
	rcu_read_unlock();

	return 0;
}

/**
 * may_access - verifies if a new exception is part of what is allowed
 *		by a dev cgroup based on the default policy +
 *		exceptions. This is used to make sure a child cgroup
 *		won't have more privileges than its parent or to
 *		verify if a certain access is allowed.
 * @dev_cgroup: dev cgroup to be tested against
 * @refex: new exception
 * @behavior: behavior of the exception
 */
static bool may_access(struct dev_cgroup *dev_cgroup,
		       struct dev_exception_item *refex,
		       enum devcg_behavior behavior)
{
	struct dev_exception_item *ex;
	bool match = false;

	rcu_lockdep_assert(rcu_read_lock_held() ||
			   lockdep_is_held(&devcgroup_mutex),
			   "device_cgroup::may_access() called without proper synchronization");

	list_for_each_entry_rcu(ex, &dev_cgroup->exceptions, list) {
		if ((refex->type & DEV_BLOCK) && !(ex->type & DEV_BLOCK))
			continue;
		if ((refex->type & DEV_CHAR) && !(ex->type & DEV_CHAR))
			continue;
		if (ex->major != ~0 && ex->major != refex->major)
			continue;
		if (ex->minor != ~0 && ex->minor != refex->minor)
			continue;
		if (refex->access & (~ex->access))
			continue;
		match = true;
		break;
	}

	if (dev_cgroup->behavior == DEVCG_DEFAULT_ALLOW) {
		if (behavior == DEVCG_DEFAULT_ALLOW) {
			/* the exception will deny access to certain devices */
			return true;
		} else {
			/* the exception will allow access to certain devices */
			if (match)
				/*
				 * a new exception allowing access shouldn't
				 * match an parent's exception
				 */
				return false;
			return true;
		}
	} else {
		/* only behavior == DEVCG_DEFAULT_DENY allowed here */
		if (match)
			/* parent has an exception that matches the proposed */
			return true;
		else
			return false;
	}
	return false;
}

/*
 * parent_has_perm:
 * when adding a new allow rule to a device exception list, the rule
 * must be allowed in the parent device
 */
static int parent_has_perm(struct dev_cgroup *childcg,
				  struct dev_exception_item *ex)
{
	struct dev_cgroup *parent = css_to_devcgroup(css_parent(&childcg->css));

	if (!parent)
		return 1;
	return may_access(parent, ex, childcg->behavior);
}

/**
 * may_allow_all - checks if it's possible to change the behavior to
 *		   allow based on parent's rules.
 * @parent: device cgroup's parent
 * returns: != 0 in case it's allowed, 0 otherwise
 */
static inline int may_allow_all(struct dev_cgroup *parent)
{
	if (!parent)
		return 1;
	return parent->behavior == DEVCG_DEFAULT_ALLOW;
}

/**
 * revalidate_active_exceptions - walks through the active exception list and
 * 				  revalidates the exceptions based on parent's
 * 				  behavior and exceptions. The exceptions that
 * 				  are no longer valid will be removed.
 * 				  Called with devcgroup_mutex held.
 * @devcg: cgroup which exceptions will be checked
 *
 * This is one of the three key functions for hierarchy implementation.
 * This function is responsible for re-evaluating all the cgroup's active
 * exceptions due to a parent's exception change.
 * Refer to Documentation/cgroups/devices.txt for more details.
 */
static void revalidate_active_exceptions(struct dev_cgroup *devcg)
{
	struct dev_exception_item *ex;
	struct list_head *this, *tmp;

	list_for_each_safe(this, tmp, &devcg->exceptions) {
		ex = container_of(this, struct dev_exception_item, list);
		if (!parent_has_perm(devcg, ex))
			dev_exception_rm(devcg, ex);
	}
}

/**
 * propagate_exception - propagates a new exception to the children
 * @devcg_root: device cgroup that added a new exception
 * @ex: new exception to be propagated
 *
 * returns: 0 in case of success, != 0 in case of error
 */
static int propagate_exception(struct dev_cgroup *devcg_root,
			       struct dev_exception_item *ex)
{
	struct cgroup_subsys_state *pos;
	int rc = 0;

	rcu_read_lock();

	css_for_each_descendant_pre(pos, &devcg_root->css) {
		struct dev_cgroup *devcg = css_to_devcgroup(pos);

		/*
		 * Because devcgroup_mutex is held, no devcg will become
		 * online or offline during the tree walk (see on/offline
		 * methods), and online ones are safe to access outside RCU
		 * read lock without bumping refcnt.
		 */
		if (pos == &devcg_root->css || !is_devcg_online(devcg))
			continue;

		rcu_read_unlock();

		/*
		 * in case both root's behavior and devcg is allow, a new
		 * restriction means adding to the exception list
		 */
		if (devcg_root->behavior == DEVCG_DEFAULT_ALLOW &&
		    devcg->behavior == DEVCG_DEFAULT_ALLOW) {
			rc = dev_exception_add(devcg, ex);
			if (rc)
				break;
		} else {
			/*
			 * in the other possible cases:
			 * root's behavior: allow, devcg's: deny
			 * root's behavior: deny, devcg's: deny
			 * the exception will be removed
			 */
			dev_exception_rm(devcg, ex);
		}
		revalidate_active_exceptions(devcg);

		rcu_read_lock();
	}

	rcu_read_unlock();
	return rc;
}

static inline bool has_children(struct dev_cgroup *devcgroup)
{
	struct cgroup *cgrp = devcgroup->css.cgroup;

	return !list_empty(&cgrp->children);
}

/*
 * Modify the exception list using allow/deny rules.
 * CAP_SYS_ADMIN is needed for this.  It's at least separate from CAP_MKNOD
 * so we can give a container CAP_MKNOD to let it create devices but not
 * modify the exception list.
 * It seems likely we'll want to add a CAP_CONTAINER capability to allow
 * us to also grant CAP_SYS_ADMIN to containers without giving away the
 * device exception list controls, but for now we'll stick with CAP_SYS_ADMIN
 *
 * Taking rules away is always allowed (given CAP_SYS_ADMIN).  Granting
 * new access is only allowed if you're in the top-level cgroup, or your
 * parent cgroup has the access you're asking for.
 */
static int devcgroup_update_access(struct dev_cgroup *devcgroup,
				   int filetype, const char *buffer)
{
	const char *b;
	char temp[12];		/* 11 + 1 characters needed for a u32 */
	int count, rc = 0;
	struct dev_exception_item ex;
	struct dev_cgroup *parent = css_to_devcgroup(css_parent(&devcgroup->css));

	if (!capable(CAP_SYS_ADMIN))
		return -EPERM;

	memset(&ex, 0, sizeof(ex));
	b = buffer;

	switch (*b) {
	case 'a':
		switch (filetype) {
		case DEVCG_ALLOW:
			if (has_children(devcgroup))
				return -EINVAL;

			if (!may_allow_all(parent))
				return -EPERM;
			dev_exception_clean(devcgroup);
			devcgroup->behavior = DEVCG_DEFAULT_ALLOW;
			if (!parent)
				break;

			rc = dev_exceptions_copy(&devcgroup->exceptions,
						 &parent->exceptions);
			if (rc)
				return rc;
			break;
		case DEVCG_DENY:
			if (has_children(devcgroup))
				return -EINVAL;

			dev_exception_clean(devcgroup);
			devcgroup->behavior = DEVCG_DEFAULT_DENY;
			break;
		default:
			return -EINVAL;
		}
		return 0;
	case 'b':
		ex.type = DEV_BLOCK;
		break;
	case 'c':
		ex.type = DEV_CHAR;
		break;
	default:
		return -EINVAL;
	}
	b++;
	if (!isspace(*b))
		return -EINVAL;
	b++;
	if (*b == '*') {
		ex.major = ~0;
		b++;
	} else if (isdigit(*b)) {
		memset(temp, 0, sizeof(temp));
		for (count = 0; count < sizeof(temp) - 1; count++) {
			temp[count] = *b;
			b++;
			if (!isdigit(*b))
				break;
		}
		rc = kstrtou32(temp, 10, &ex.major);
		if (rc)
			return -EINVAL;
	} else {
		return -EINVAL;
	}
	if (*b != ':')
		return -EINVAL;
	b++;

	/* read minor */
	if (*b == '*') {
		ex.minor = ~0;
		b++;
	} else if (isdigit(*b)) {
		memset(temp, 0, sizeof(temp));
		for (count = 0; count < sizeof(temp) - 1; count++) {
			temp[count] = *b;
			b++;
			if (!isdigit(*b))
				break;
		}
		rc = kstrtou32(temp, 10, &ex.minor);
		if (rc)
			return -EINVAL;
	} else {
		return -EINVAL;
	}
	if (!isspace(*b))
		return -EINVAL;
	for (b++, count = 0; count < 3; count++, b++) {
		switch (*b) {
		case 'r':
			ex.access |= ACC_READ;
			break;
		case 'w':
			ex.access |= ACC_WRITE;
			break;
		case 'm':
			ex.access |= ACC_MKNOD;
			break;
		case '\n':
		case '\0':
			count = 3;
			break;
		default:
			return -EINVAL;
		}
	}

	switch (filetype) {
	case DEVCG_ALLOW:
		if (!parent_has_perm(devcgroup, &ex))
			return -EPERM;
		/*
		 * If the default policy is to allow by default, try to remove
		 * an matching exception instead. And be silent about it: we
		 * don't want to break compatibility
		 */
		if (devcgroup->behavior == DEVCG_DEFAULT_ALLOW) {
			dev_exception_rm(devcgroup, &ex);
			return 0;
		}
		rc = dev_exception_add(devcgroup, &ex);
		break;
	case DEVCG_DENY:
		/*
		 * If the default policy is to deny by default, try to remove
		 * an matching exception instead. And be silent about it: we
		 * don't want to break compatibility
		 */
		if (devcgroup->behavior == DEVCG_DEFAULT_DENY)
			dev_exception_rm(devcgroup, &ex);
		else
			rc = dev_exception_add(devcgroup, &ex);

		if (rc)
			break;
		/* we only propagate new restrictions */
		rc = propagate_exception(devcgroup, &ex);
		break;
	default:
		rc = -EINVAL;
	}
	return rc;
}

static int devcgroup_access_write(struct cgroup_subsys_state *css,
				  struct cftype *cft, const char *buffer)
{
	int retval;

	mutex_lock(&devcgroup_mutex);
	retval = devcgroup_update_access(css_to_devcgroup(css),
					 cft->private, buffer);
	mutex_unlock(&devcgroup_mutex);
	return retval;
}

static struct cftype dev_cgroup_files[] = {
	{
		.name = "allow",
		.write_string  = devcgroup_access_write,
		.private = DEVCG_ALLOW,
	},
	{
		.name = "deny",
		.write_string = devcgroup_access_write,
		.private = DEVCG_DENY,
	},
	{
		.name = "list",
		.read_seq_string = devcgroup_seq_read,
		.private = DEVCG_LIST,
	},
	{ }	/* terminate */
};

struct cgroup_subsys devices_subsys = {
	.name = "devices",
	.css_alloc = devcgroup_css_alloc,
	.css_free = devcgroup_css_free,
	.css_online = devcgroup_online,
	.css_offline = devcgroup_offline,
	.subsys_id = devices_subsys_id,
	.base_cftypes = dev_cgroup_files,
};

/**
 * __devcgroup_check_permission - checks if an inode operation is permitted
 * @dev_cgroup: the dev cgroup to be tested against
 * @type: device type
 * @major: device major number
 * @minor: device minor number
 * @access: combination of ACC_WRITE, ACC_READ and ACC_MKNOD
 *
 * returns 0 on success, -EPERM case the operation is not permitted
 */
static int __devcgroup_check_permission(short type, u32 major, u32 minor,
				        short access)
{
	struct dev_cgroup *dev_cgroup;
	struct dev_exception_item ex;
	int rc;

	memset(&ex, 0, sizeof(ex));
	ex.type = type;
	ex.major = major;
	ex.minor = minor;
	ex.access = access;

	rcu_read_lock();
	dev_cgroup = task_devcgroup(current);
	rc = may_access(dev_cgroup, &ex, dev_cgroup->behavior);
	rcu_read_unlock();

	if (!rc)
		return -EPERM;

	return 0;
}

int __devcgroup_inode_permission(struct inode *inode, int mask)
{
	short type, access = 0;

	if (S_ISBLK(inode->i_mode))
		type = DEV_BLOCK;
	if (S_ISCHR(inode->i_mode))
		type = DEV_CHAR;
	if (mask & MAY_WRITE)
		access |= ACC_WRITE;
	if (mask & MAY_READ)
		access |= ACC_READ;

	return __devcgroup_check_permission(type, imajor(inode), iminor(inode),
			access);
}

int devcgroup_inode_mknod(int mode, dev_t dev)
{
	short type;

	if (!S_ISBLK(mode) && !S_ISCHR(mode))
		return 0;

	if (S_ISBLK(mode))
		type = DEV_BLOCK;
	else
		type = DEV_CHAR;

	return __devcgroup_check_permission(type, MAJOR(dev), MINOR(dev),
			ACC_MKNOD);

}<|MERGE_RESOLUTION|>--- conflicted
+++ resolved
@@ -63,19 +63,6 @@
 
 struct cgroup_subsys devices_subsys;
 
-<<<<<<< HEAD
-static int devcgroup_can_attach(struct cgroup_subsys_state *new_css,
-				struct cgroup_taskset *set)
-{
-	struct task_struct *task = cgroup_taskset_first(set);
-
-	if (current != task && !capable(CAP_SYS_ADMIN))
-		return -EPERM;
-	return 0;
-}
-
-=======
->>>>>>> d8ec26d7
 /*
  * called under devcgroup_mutex
  */
